--- conflicted
+++ resolved
@@ -337,16 +337,12 @@
                         actor_output_metrics = reduce_metrics(actor_output.meta_info["metrics"])
                         metrics.update(actor_output_metrics)
 
-<<<<<<< HEAD
-                # validate, test
-=======
                     # Log rollout generations if enabled
                     rollout_data_dir = self.config.trainer.get("rollout_data_dir", None)
                     if rollout_data_dir:
                         self._log_rollout_data(batch, reward_extra_infos_dict, timing_raw, rollout_data_dir)
 
-                # validate
->>>>>>> 14c397f4
+                # validate, test
                 if (
                     self.val_reward_fn is not None
                     and self.config.trainer.test_freq > 0
